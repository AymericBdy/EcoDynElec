--- conflicted
+++ resolved
@@ -15,15 +15,7 @@
     config.path.exchanges = os.path.join(parent_dir, "examples/test_data/exchanges/")
     return config
 
-def test_prod_mix_impact_result(tester, config, country, raw_prod_dict, mix_dict, imp_dict):
-    ## raw_prod_dict test
-    ### Test the type
-    tester.assertIsInstance(raw_prod_dict, pd.DataFrame, msg='raw_prod_dict is DataFrame')
 
-<<<<<<< HEAD
-    ## mix_dict test
-    ### Test the type
-=======
 def test_prod_mix_impact_result(tester, config, country, raw_prod_dict, prod_dict, mix_dict, prod_imp_dict, imp_dict):
     ## raw_prod_dict test
     ### Test the type
@@ -32,28 +24,12 @@
     ## mix_dict test
     ### Test the type
     tester.assertIsInstance(prod_dict, pd.DataFrame, msg='prod_dict is DataFrame')
->>>>>>> 1b1a2a87
     tester.assertIsInstance(mix_dict, pd.DataFrame, msg='mix_dict is DataFrame')
 
     ## Test contents
     tester.assertIn('production', raw_prod_dict.columns, msg='production in raw_prod_dict columns')
     tester.assertIn('imports', raw_prod_dict.columns, msg='imports in raw_prod_dict columns')
     tester.assertIn('exports', raw_prod_dict.columns, msg='exports in raw_prod_dict columns')
-<<<<<<< HEAD
-    pd.testing.assert_index_equal(raw_prod_dict.index, mix_dict.index)
-    # not covered yet self.assertNotIn('Residual_Other_CH', kwh.columns, msg='Residual_Other_CH not in kwh columns')
-
-    ## Impact dict test
-    ### Test the type
-    tester.assertIsInstance(imp_dict, dict, msg='imp_dict is dict')
-    ### Test one key
-    tester.assertIn('Global', imp_dict, msg='imp_dict global key')
-    ### Test the type inside
-    for k in imp_dict:
-        tester.assertIsInstance(imp_dict[k], pd.DataFrame, msg=f"imp_dict {k} output is a DataFrame")
-        pd.testing.assert_index_equal(mix_dict.index, imp_dict[k].index)
-    ### Test the shapes
-=======
     pd.testing.assert_index_equal(raw_prod_dict.index, prod_dict.index)
     pd.testing.assert_index_equal(raw_prod_dict.index, mix_dict.index)
 
@@ -75,7 +51,6 @@
     tester.assertEqual(len(prod_imp_dict.keys()), 1 + base[1], msg='Correct number of keys')
     tester.assertTrue(all(prod_imp_dict[k].shape[0] == base[0] for k in prod_imp_dict), msg='Correct length of all tables')
 
->>>>>>> 1b1a2a87
     base = imp_dict['Global'].shape
     tester.assertEqual(len(imp_dict.keys()), 1 + base[1], msg='Correct number of keys')
     tester.assertTrue(all(imp_dict[k].shape[0] == base[0] for k in imp_dict), msg='Correct length of all tables')
@@ -105,34 +80,20 @@
     def test_get_prod_mix_impacts_simple_target_fr(self):
         config = generate_config()
         config.target = 'FR'
-<<<<<<< HEAD
-        raw_prod_dict, mix_dict, imp_dict = pipelines.get_prod_mix_impacts(config=config)
-        test_prod_mix_impact_result(self, config, 'FR', raw_prod_dict, mix_dict, imp_dict)
-=======
         raw_prod_dict, prod_dict, mix_dict, prod_imp_dict, imp_dict = pipelines.get_prod_mix_impacts(config=config)
         test_prod_mix_impact_result(self, config, 'FR', raw_prod_dict, prod_dict, mix_dict, prod_imp_dict, imp_dict)
->>>>>>> 1b1a2a87
 
     def test_get_prod_mix_impacts_simple_target_ch_residual(self):
         config = generate_config()
         config.target = 'CH'
         config.residual_local = True
-<<<<<<< HEAD
-        raw_prod_dict, mix_dict, imp_dict = pipelines.get_prod_mix_impacts(config=config)
-        test_prod_mix_impact_result(self, config, 'CH', raw_prod_dict, mix_dict, imp_dict)
-=======
         raw_prod_dict, prod_dict, mix_dict, prod_imp_dict, imp_dict = pipelines.get_prod_mix_impacts(config=config)
         test_prod_mix_impact_result(self, config, 'CH', raw_prod_dict, prod_dict, mix_dict, prod_imp_dict, imp_dict)
->>>>>>> 1b1a2a87
 
     def test_get_prod_mix_impacts_multi_target(self):
         config = generate_config()
         config.target = ['CH', 'FR', 'DE']
-<<<<<<< HEAD
-        raw_prod_dicts, mix_dicts, imp_dicts = pipelines.get_prod_mix_impacts(config=config)
-=======
         raw_prod_dicts, prod_dicts, mix_dicts, prod_imp_dicts, imp_dicts = pipelines.get_prod_mix_impacts(config=config)
->>>>>>> 1b1a2a87
 
         ### Test the types
         self.assertIsInstance(raw_prod_dicts, dict, msg='raw_prod_dicts is dict')
@@ -141,11 +102,7 @@
 
         ### Test the contents
         for target in config.target:
-<<<<<<< HEAD
-            test_prod_mix_impact_result(self, config, target, raw_prod_dicts[target], mix_dicts[target], imp_dicts[target])
-=======
             test_prod_mix_impact_result(self, config, target, raw_prod_dicts[target], prod_dicts[target], mix_dicts[target], prod_imp_dicts[target], imp_dicts[target])
->>>>>>> 1b1a2a87
 
     def test_matrices(self):
         config = generate_config()
