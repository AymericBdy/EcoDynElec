--- conflicted
+++ resolved
@@ -227,9 +227,6 @@
     # Types to reduce size of data table
     column_types = {'Year': 'int8', 'Month': 'int8', 'Day': 'int8', 'FlowValue': 'float32',
                     'ActualGenerationOutput': 'float32', 'ActualConsumption': 'float32'}
-<<<<<<< HEAD
-    useful = ['DateTime', destination, 'ResolutionCode', origin, data]  # columns to keep
-=======
     if type(data) == dict:
         useful = [destination, origin] + list(data.values())  # columns to keep
         date_col = [data['start'], data['end']]
@@ -240,7 +237,6 @@
         date_col = ['DateTime']
         area_level = 'CTY'
         status_col = None
->>>>>>> 1b1a2a87
 
     files = _get_file_list(start=start, end=end, path_dir=path_dir)  # gather file pathways
     if len(files) == 0:
@@ -252,11 +248,7 @@
         container = []
         for i, f in enumerate(files):  # For all files
             if is_verbose: print(f"Extract file {i + 1}/{len(files)}...", end="\r")
-<<<<<<< HEAD
-            container.append(load_single_files(f, column_types, area, useful))
-=======
             container.append(load_single_files(f, column_types, area, useful, date_col=date_col, area_level=area_level, status_col=status_col))
->>>>>>> 1b1a2a87
 
     # Multi-processing
     else:
@@ -328,15 +320,10 @@
     d = pd.read_csv(file_path, sep="\t", encoding='utf-8', parse_dates=date_col, dtype=column_types)
 
     # Only select country level & Useful columns
-<<<<<<< HEAD
-    d = d.loc[d.loc[:, area] == "CTY", useful]
-
-=======
     d = d.loc[d.loc[:, area] == area_level, useful]
     if status_col:
         d = d.loc[(d[status_col] != 'Cancelled') & (d[status_col] != 'Withdrawn')]
         d['FromFile'] = file_path
->>>>>>> 1b1a2a87
     return d
 
 
