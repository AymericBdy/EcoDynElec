"""The module `residual` handles the inclusion of additional local production
not considered in ENTSO-E utility-level data.
"""
import numpy as np
import pandas as pd

########### Local functions
from ecodynelec.checking import check_residual_availability


# +
#############################
# ############################
# Handle Residual
# ############################
# ############################

# +
#####################
# # Import Residual
# -

def import_residual(prod, sg_data, gap):
    """
    Function to insert the residue as a swiss production high voltage. Two residues are considered: hydro run off and the rest.
    
    Parameters
    ----------
        prod: `pandas.DataFrame`
            the production mix of Swizerland. Rquires indexes to be datetime.
        sg_data: `pandas.DataFrame`
            information from SwissGrid
        gap: `pandas.DataFrame`
            information about the nature of the residual
    
    Returns
    -------
    `pandas.DataFrame`
        production mix with the Residue
    """

    ### Calculation of global resudual
    all_prod = prod.copy()
    init_cols = list(prod.columns)

    # Create residual
    residual_energy = np.maximum(0, sg_data.loc[:, 'Production_CH'] - prod.sum(axis=1))  # all in "Residue_other"

    # Split residual into its nature
    all_prod["Residual_Hydro_Water_Reservoir_CH"] = residual_energy * gap.loc[prod.index, "Hydro_Water_Reservoir_Res"]
    all_prod["Residual_Hydro_Run-of-river_and_poundage_CH"] = residual_energy * gap.loc[
        prod.index, "Hydro_Run-of-river_and_poundage_Res"]
    all_prod["Residual_Other_CH"] = residual_energy * gap.loc[prod.index, "Other_Res"]

    # Reorder columns: residual as first production sources of Swizerland
    cols = ["Residual_Hydro_Water_Reservoir_CH", "Residual_Hydro_Run-of-river_and_poundage_CH",
            "Residual_Other_CH"] + init_cols
    return all_prod.loc[:, cols]


# +
#####################
# # Include Global residual
# -

def include_global_residual(Gen=None, freq='H', sg_data=None, prod_gap=None, is_verbose=False):
    """Function to add the residual swiss production

    Parameters
    ----------
        Gen: dict
            information about all production and cross-border flows
        freq: str, default to 'H'
            the frequency of time step
        sg_data: pandas.DataFrame, default to None
            information from SwissGrid
        prod_gap: pandas.DataFrame, default to None
            information about the nature of the residual
        is_verbose: bool, default to None
            to display information
    Returns
    -------
    dict
        dict tables containing the modified generation and cross-border flows
    """
    #######################
    ###### Add Residue data
    #######################
    if is_verbose: print("\t5/5 - Add Residual...")

    # Set all residual prod.
    for f in Gen.keys():
        if f == "CH":
            # Check the availability of residual data
            check_residual_availability(prod=Gen[f], residual=prod_gap, freq=freq)

            # set the two residual kinds as CH prod
            Gen[f] = import_residual(Gen[f], sg_data=sg_data, gap=prod_gap)

        else:  # for all other countries
            Gen[f]["Residual_Hydro_Water_Reservoir_{}".format(f)] = np.zeros((Gen[f].shape[0], 1))
            Gen[f]["Residual_Hydro_Run-of-river_and_poundage_{}".format(f)] = np.zeros((Gen[f].shape[0], 1))
            Gen[f]["Residual_Other_{}".format(f)] = np.zeros((Gen[f].shape[0], 1))
<<<<<<< HEAD
            Gen[f] = Gen[f][list(Gen[f].columns[-2:]) + list(Gen[f].columns[:-2])]  # Move empty residual
=======
            Gen[f] = Gen[f][list(Gen[f].columns[-3:]) + list(Gen[f].columns[:-3])]  # Move empty residual
>>>>>>> 1b1a2a87

    return Gen


# +


#########################
# ########################
# # LOCAL RESIDUAL
# ########################
# ########################

# +
########################
# ## Include local residual
# -

def include_local_residual(mix_data=None, sg_data=None, local_prod=None, gap=None, freq='H', target='CH'):
    """Function to include a local residual directly into the electric mix information.

    Parameters
    ----------
        mix_data: pandas.DataFrame
            the electric mix table
        sg_data: pandas.DataFrame
            information from SwissGrid
        local_prod: pandas.DataFrame
            the production and exchanges in MWh of the target country
        gap: pandas.DataFrame
            information about the nature of the residual
        freq: str, default to 'H'
            the frequency of time step
        target: str, default to 'CH'
            the target country

    Returns
    -------
    pandas.DataFrame
        mix table enhanced with local residual information
    """
    # Check the availability
    check_residual_availability(prod=local_prod, residual=gap, freq=freq)

    # Relative part of the residual production in the elec produced & entering the target country
    residual = define_local_gap(local_prod=local_prod, sg_data=sg_data, gap=gap)

    # Adapt the mix to relative residual production
    new_mix = adjust_mix_local(mix_data=mix_data, local_residual=residual, target=target)

    return new_mix


# +

########################
# ## Define local gap
# -

def define_local_gap(local_prod, sg_data, gap=None):
    """Function to define the relative part of residual in the electricity in the target country.

    Parameters
    ----------
        local_prod: pandas.DataFrame
            production data for a single country
        sg_data: pandas.DataFrame, default to None
            information from SwissGrid
        gap: pandas.DataFrame, default to None
            information about the nature of the residual

    Returns
    -------
    pandas.DataFrame
        the relative residual information.
    """
    production = [k for k in local_prod.columns if k[:3] != 'Mix']
    local_mix = [k for k in local_prod.columns if k[:3] == 'Mix']

    # Residual prod in MWh
    d = import_residual(local_prod.loc[:, production], sg_data=sg_data, gap=gap)

    ## Add the mix -> Total produced + imported on the teritory
    d = pd.concat([d, local_prod.loc[:, local_mix]], axis=1)  # set back the imports

    ## Compute relative amount of residual column(s)
    residual_col = [k for k in d.columns if k.split("_")[0] == "Residual"]
    total = d.sum(axis=1)
    for k in residual_col:
        d.loc[:, k] /= total

    return d.loc[:, residual_col]


# +
########################
# ## Adjust mix local
# -

def adjust_mix_local(mix_data, local_residual, target='CH'):
    """Function to modify the mix and integrate a local residual.

    Parameters
    ----------
        mix_data: pandas.DataFrame
            the electric mix table
        local_prod: pandas.DataFrame
            the production and exchanges in MWh of a country
        target: str, default to 'CH'
            the target country

    Returns
    -------
    pandas.DataFrame
        the modified mix data including low-voltage production mix.
    """
    new_mix = mix_data.copy()

    ### Adjust the productions directly into electricity mix matrix
    new_mix.loc[:, f'Mix_{target}'] -= 1  # Not consider the part produced and directly consummed in Swizerland
    for c in new_mix.columns:
        new_mix.loc[:, c] *= (1 - local_residual.sum(axis=1))  # Reduce the actual part of the kWh

    # put all the residual
    new_mix = pd.concat([new_mix, local_residual], axis=1)  # Add the part of Residue

    # Locate first column for producers of target country
    lim = list(new_mix.columns).index([k for k in new_mix.columns
                                       if ((k[:3] != "Mix") & (k[-3:] == f"_{target}"))][0])

    # set back residual as first producer(s) of the target country
    new_col = (list(new_mix.columns)[:lim] + list(local_residual.columns)
               + list(new_mix.columns)[lim:-local_residual.shape[1]])
    new_mix = new_mix.loc[:, new_col]  # Reorder the columns
    new_mix.loc[:,
    f'Mix_{target}'] += 1  # Bring back the part of electricity produced and directly consummed in Swizerland

    return new_mix<|MERGE_RESOLUTION|>--- conflicted
+++ resolved
@@ -101,11 +101,7 @@
             Gen[f]["Residual_Hydro_Water_Reservoir_{}".format(f)] = np.zeros((Gen[f].shape[0], 1))
             Gen[f]["Residual_Hydro_Run-of-river_and_poundage_{}".format(f)] = np.zeros((Gen[f].shape[0], 1))
             Gen[f]["Residual_Other_{}".format(f)] = np.zeros((Gen[f].shape[0], 1))
-<<<<<<< HEAD
-            Gen[f] = Gen[f][list(Gen[f].columns[-2:]) + list(Gen[f].columns[:-2])]  # Move empty residual
-=======
             Gen[f] = Gen[f][list(Gen[f].columns[-3:]) + list(Gen[f].columns[:-3])]  # Move empty residual
->>>>>>> 1b1a2a87
 
     return Gen
 
