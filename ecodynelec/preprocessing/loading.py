"""
Module to load production and cross-border flows from ENTSO-E
"""

import os
from time import time

<<<<<<< HEAD
=======
import numpy as np
>>>>>>> 1b1a2a87
import pandas as pd

#################### Local functions
from ecodynelec.checking import check_frequency, check_regularity_frequency
from ecodynelec.preprocessing.autocomplete import get_steps_per_hour
<<<<<<< HEAD
=======
from ecodynelec.preprocessing.auxiliary import load_gap_content
>>>>>>> 1b1a2a87
from ecodynelec.preprocessing.extracting import extract
from ecodynelec.preprocessing.residual import include_global_residual
from ecodynelec.progress_info import ProgressInfo


# +
# Module to load production and cross-border flows from Entso-E

# +

#####################################
# ####################################
# IMPORT DATA
# ####################################
# ####################################

# -

<<<<<<< HEAD
def import_data(ctry, start=None, end=None, freq="H", involved_countries=None, prod_gap=None, sg_data=None,
                net_exchange=False,
=======
def import_data(ctry, start=None, end=None, freq="H", involved_countries=None, path_gap=None, sg_data=None,
                enr_prod_ch=None, net_exchange=False,
>>>>>>> 1b1a2a87
                path_gen=None, gen_preprocessed=None, path_imp=None, imp_preprocessed=None, savedir=None,
                residual_global=False, correct_imp=True,
                clean_data=True, n_hours=2, days_around=7, limit=.4, is_verbose=True,
                progress_bar: ProgressInfo = None):
    """
    Main function managing the import and pre-treatment of Entso-e production and cross-border flow data.

    Parameters
    ----------
        ctry: list
            list of countries to include in the computing (list)
        start:
            starting date, as str or datetime
        end:
            ending date, as str or datetime
        freq: str, default to 'H'
            frequency of time steps to consider
        involved_countries: list, default to None
            list of all countries involved, with the countries to include in the computing
            and their neighbours (to implement the exchanges with 'Other' countries)
        path_gap: str or None, default to None
            path to the file containing the information about the nature of the residual
            refer to parameter.path.gap for more information
        sg_data: pandas.DataFrame, default to None
            information from Swiss Grid
        enr_prod_ch: pandas.DataFrame, default to None
            Wind and solar production in Switzerland, as modeled with EcoDynElec-Enr-Model
            See Parameter.ch_enr_model_path for more information
        net_exchange: bool, default to False
            to simplify cross-border flows to net after resampling
        path_gen: str, default to None
            directory where raw Entso-e generation files are stored
        path_imp: str, default to None
            directory where raw Entso-e files for cross-border flow data are stored
        gen_preprocessed: str, default to None
            directory where preprocessed Entso-e generation files are stored
        imp_preprocessed: str, default to None
            directory containing the files for preprocessed cross-border flow data
        savedir: str, default to None
            directory to save information
        residual_global: bool, default to False
            to consider the production residual as produced electricity that can be exchanged with neighbour countries
        correct_imp: bool, default to False
            to replace cross-border flow of Entso-e for Swizerland with data from Swiss Grid
        clean_data: bool, default to True
            to enable automatic data cleaning / filling
        n_hours: int, default to 2
            max number of successive missing hours to be considered as occasional event
        days_around: int, default to 7
            number of days after and before a gap to consider to create a 'typical mean day'
        limit: float, default to 0.4
            max relative length of a gap to fill the data. Longer gaps are filled with zeros.
        is_verbose: bool, default to False
            to display information
        progress_bar: ProgressInfo, default to None
            to display a progress bar
    
    Returns
    -------
    pandas.DataFrame
        pandas DataFrame with all productions and all exchanges from all included countries.
    """

    t0 = time()

    if progress_bar:
        progress_bar = ProgressInfo("Import generation data...", 6, width='40%')
    ### GENERATION DATA
    Gen = import_generation(path_gen=path_gen, path_prep=gen_preprocessed, ctry=ctry, start=start, end=end,
                            savedir=savedir, n_hours=n_hours, days_around=days_around, limit=limit,
                            clean_generation=clean_data, is_verbose=is_verbose,
                            progress_bar=progress_bar)  # import generation data

    if progress_bar:
        progress_bar.progress('Adjust generation data...')
<<<<<<< HEAD
    Gen = adjust_generation(Gen, freq=freq, residual_global=residual_global, sg_data=sg_data,
                            prod_gap=prod_gap, is_verbose=is_verbose)  # adjust the generation data
=======
    Gen = adjust_generation(Gen, freq=freq, residual_global=residual_global, sg_data=sg_data, start=start, end=end,
                            path_gap=path_gap, enr_prod_ch=enr_prod_ch, is_verbose=is_verbose)  # adjust the generation data
>>>>>>> 1b1a2a87

    if progress_bar:
        progress_bar.progress('Import exchanges data...')
    ### EXCHANGE DATA
    Cross = import_exchanges(ctry=ctry, start=start, end=end, savedir=savedir,
                             n_hours=n_hours, days_around=days_around, limit=limit, clean_imports=clean_data,
                             path_imp=path_imp, path_prep=imp_preprocessed, freq=freq, is_verbose=is_verbose,
                             progress_bar=progress_bar)  # Imprt data
    if progress_bar:
        progress_bar.progress('Adjust exchanges data...')
    Cross = adjust_exchanges(Cross=Cross, neighbourhood=involved_countries, net_exchange=net_exchange, freq=freq,
                             sg_data=sg_data if correct_imp else None, is_verbose=is_verbose)

    if progress_bar:
        progress_bar.progress('Join data...')
    ### GATHER GENERATION AND EXCHANGE
    electric_mix = _join_generation_exchanges(Gen=Gen, Cross=Cross, is_verbose=is_verbose)

    if progress_bar:
        progress_bar.hide()
    if is_verbose: print("Import of data: {:.1f} sec".format(time() - t0))
    return electric_mix


# +

#####################################
# ####################################
# Import Generation
# ####################################
# ####################################

# -

def import_generation(ctry, start, end, path_gen=None, path_prep=None, savedir=None,
                      n_hours: int = 2, days_around: int = 7, limit: float = .4, clean_generation: bool = True,
                      is_verbose=False, progress_bar: ProgressInfo = None):
    """
    Function to import generation data from Entso-e information source.
    
    Parameters
    ----------
        ctry: list
            countries to incldue in the study (list)
        start:
            starting date, as str or datetime
        end:
            ending date, as str or datetime
        path_gen: str, default to None
            directory where raw Entso-e generation files are stored (str) [secondary path]
        path_prep: str, default to None
            directory where preprocessed Entso-e generation files are stored (str) [prioritary path]
            Where preprocessed files are saved if both `path_prep` and `path_gen` are passed and different.
        savedir: str, default to None
            directory path to save results (str, default: None)
        n_hours: int, default to 2
            max number of successive missing hours to be considered as occasional event
        days_around: int, default to 7
            number of days after and before a gap to consider to create a 'typical mean day'
        limit: float, default to 0.4
            max relative length of a gap to fill the data. Longer gaps are filled with zeros.
        clean_generation: bool, default to True
            to enable automatic data cleaning / filling
        is_verbose: bool, default to False
            to display information

    Returns
    -------
    dict
        processed generation data per country
    """
    path, savegen = _infer_paths(path_prep, path_gen, case='Generation')

    #######################
    ###### Generation data
    #######################

    if is_verbose: print("Load generation data...")
    # Selecton of right files according to the choice of countres
    if path == path_prep:
        files = {}
        for c in ctry:  # Gather prepared files per country
            try:
                files[c] = [f for f in os.listdir(path) if ((f.startswith(c)) & (f.endswith('MW.csv')))][0]
            except Exception as e:
                raise KeyError(f"No pre-processed generation data for {c}: {e}")

        Gen = {}  # Dict for the generation of each country

    elif path == path_gen:  # Just fill the Gen directly for row files
        Gen = extract(ctry=ctry, start=start, end=end, dir_gen=path, savedir_gen=savegen, save_resolution=savedir,
                      n_hours=n_hours, days_around=days_around, limit=limit, correct_gen=clean_generation,
                      is_verbose=is_verbose, progress_bar=progress_bar)  # if from raw files

    for c in ctry:  # Preprocess all files / data per country
        # Extract the generation data file
        if path == path_prep:  # Load preprocessed files
            Gen[c] = pd.read_csv(os.path.join(path, files[c]), index_col=0)  # Extraction of preprocessed files

        # Check and modify labels if needed
        Gen[c].columns = Gen[c].columns.str.rstrip() + " "  # (first remove if any, then) set additional ' ' at the end

        # Set indexes to time data
        Gen[c].index = pd.to_datetime(Gen[c].index, yearfirst=True)  # Convert index into datetime

        # Only select the required piece of information
        Gen[c] = Gen[c].loc[start:end]

        source = list(Gen[c].columns)  # production plants types
        if "Other " in source:  # Expected this label for "Other fossil" from ENTSO-E data
            source[source.index("Other ")] = "Other fossil "  # rename one specific column

        Gen[c].columns = [s.replace(" ", "_") + c for s in source]  # rename columns

    return Gen


# +

#####################################
# ####################################
# Adjust Generation
# ####################################
# ####################################

# -

def adjust_generation(Gen, freq='H', residual_global=False, start=None, end=None,
                      sg_data=None, path_gap=None, enr_prod_ch=None, is_verbose=False):
    """Function that leads organizes the data adjustment.
    It sorts finds and sorts missing values, fills it, resample the data and
    add a residual as global production
    
    Parameters
    ----------
        Gen: dict
            dict of dataFrames containing the generation for each country
        freq: str, default to 'H'
            time step durtion
        residual_global: bool, default to False
            whether to include the residual or not
        start: str or None, default to None
            starting date of the study
        end: str or None, default to None
            ending date of the study
        sg_data: pandas.DataFrame, default to None
            information from Swiss Grid
        path_gap: str or None, default to None
            path to the file containing the information about the nature of the residual
            refer to parameter.path.gap for more information
        enr_prod_ch: pandas.DataFrame, default to None
            Renewable energy production in Switzerland, as modeled with EcoDynElec-Enr-Model
            See parameter.ch_enr_model_path for more information
        is_verbose: bool, default to False
            whether to display information or not.
        
    Returns
    -------
    dict
        dict of pandas DataFrames containing modified Gen dict.
    """
    ### Resample data to the right frequence
    if is_verbose: print(f"\t4/{4 + int(residual_global)} - Resample exchanges to {freq} steps...")
    Gen = resample_data(Gen, freq=freq)

<<<<<<< HEAD
    ### Includes residual production
    if residual_global:
        Gen = include_global_residual(Gen=Gen, freq=freq, sg_data=sg_data, prod_gap=prod_gap,
                                      is_verbose=is_verbose)

=======
    ### Load gap data -> if Residual
    if residual_global:
        if is_verbose: print('Loading gap data')
        if enr_prod_ch is not None:
            delta = enr_prod_ch - Gen['CH'].loc[:, enr_prod_ch.columns]
            delta[delta < 0] = 0
        else:
            delta = None
        prod_gap = load_gap_content(path_gap=path_gap, start=start, end=end, freq=freq, enr_prod_residual_ch=delta)
    else:
        prod_gap = None

    ### Include the enr production as modeled with EcoDynElec-Enr-Model
    if enr_prod_ch is not None:
        Gen['CH'].loc[:, enr_prod_ch.columns] = enr_prod_ch

    ### Then include residual production
    if residual_global:
        Gen = include_global_residual(Gen=Gen, freq=freq, sg_data=sg_data, prod_gap=prod_gap,
                                      is_verbose=is_verbose)
>>>>>>> 1b1a2a87
    return Gen


# +

#####################################
# ####################################
# Import Exchanges
# ####################################
# ####################################

# -

def import_exchanges(ctry, start, end, path_imp=None, path_prep=None, savedir=None, freq='H',
                     n_hours: int = 2, days_around: int = 7, limit: float = .4, clean_imports: bool = True,
                     is_verbose=False, progress_bar: ProgressInfo = None):
    """
    Function to import the cross-border flows.
    Finds the useful files to load, load the data, group relevant information and adjust time step.
    
    Parameters
    ----------
        ctry: list
            countries to incldue in the study (list)
        start:
            starting date, as str or datetime
        end:
            ending date, as str or datetime
        path_imp: str, default to None
            directory where raw Entso-e exchange files are stored (str) [secondary path]
        path_prep: str, default to None
            directory where preprocessed Entso-e exchange files are stored (str) [prioritary path]
            Where preprocessed files are saved if both `path_prep` and `path_imp` are passed and different.
        savedir: str, default to None
            directory path to save results (str, default: None)
        freq: str, default to 'H'
            the frequency to consier
        n_hours: int, default to 2
            max number of successive missing hours to be considered as occasional event
        days_around: int, default to 7
            number of days after and before a gap to consider to create a 'typical mean day'
        limit: float, default to 0.4
            max relative length of a gap to fill the data. Longer gaps are filled with zeros.
        clean_generation: bool, default to True
            to enable automatic data cleaning / filling
        is_verbose: bool, default to False
            to display information

    Returns
    -------
    dict
        dict of pandas.DataFrame containing cross-border flows.
    """
    path, saveimp = _infer_paths(path_prep, path_imp, case='Exchanges')

    if is_verbose: print("Get and reduce importation data...")

    ### Files to consider
    if path == path_prep:
        files = {}
        for c in ctry:
            try:
                files[c] = [f for f in os.listdir(path) if ((f.startswith(c)) & (f.endswith('MW.csv')))][0]
            except Exception as e:
                raise KeyError(f'No pre-processed exchange data for "{c}": {e}')

        Cross = {}  # Dict for the generation of each country

    elif path == path_imp:  # Just fill the Gen directly for row files
        Cross = extract(ctry=ctry, start=start, end=end, dir_imp=path, savedir_imp=saveimp, save_resolution=savedir,
                        n_hours=n_hours, days_around=days_around, limit=limit, correct_imp=clean_imports,
                        is_verbose=is_verbose, progress_bar=progress_bar)  # if from raw files

    for i, c in enumerate(ctry):  # File extraction
        if path == path_prep:
            if is_verbose: print("\t{}/{} - {}...".format(i + 1, len(files), c))
            Cross[c] = pd.read_csv(os.path.join(path, files[c]), index_col=0)  # Extraction

        # Transform index in time data, then keeps only period of interest
        Cross[c].index = pd.to_datetime(Cross[c].index, yearfirst=True)  # Considered period only
        Cross[c] = Cross[c].loc[start:end]  # select right period

    return Cross


# +

#####################################
# ####################################
# Adjust exchanges
# ####################################
# ####################################

# -

def adjust_exchanges(Cross, neighbourhood, net_exchange=False, freq='H', sg_data=None, is_verbose=False):
    """
    Bring adjustments to the exchange data: add SwissGrid data, fill data,
    adjust frequency and set exchanges to net.
    
    Parameters
    ----------
        Cross: dict
            the Cross-border flow data, as dict of pandas DataFrame
        neighbourhood: list
            list of involved countries, as main countries or neighbours
        net_exchange: bool, default to False
            to consider net cross-border flows
        freq: str, default to 'H'
            time step
        sg_data: pandas.DataFrame, default to None
            information from Swiss Grid
        is_verbose: bool, default to False
            to display information
    
    Returns
    -------
    dict
        dict of pandas DataFrame with adjusted cross-border flow data.
    """
    ### ADJUST THE FREQUENCY AND CONVERT TO MWh
    if is_verbose: print(f"Resample exchanges to {freq} steps...")
    Cross = resample_data(Cross, freq=freq)

    ### ADJUST WITH SWISSGRID DATA (AT SWISS BORDER ONLY)
    if sg_data is not None:  # Adjust with SG data
        Cross = set_swissGrid(Cross, sg_data)

    ### CREATE THE 'OTHER' AND REMOVE UNUSED
    for c in Cross:
        other = [k for k in neighbourhood if k not in Cross.keys()]  # Label as 'other' all non-main selected countries
        Cross[c]['Other'] = Cross[c].loc[:, other].sum(axis=1).copy()  # Add the aggregated 'Other'

        involved = [k for k in neighbourhood if k in Cross.keys()] + ['Other']  # All neighbours involved in computation
        Cross[c] = Cross[c].loc[:, involved]  # Select only relevant information
        Cross[c] = Cross[c].rename(columns=lambda s: f"Mix_{s}_{c}")  # Rename columns

    ### DEAL WITH NET-RAW EXCHANGES
    if net_exchange:
        Cross = create_net_exchange(Cross)

    return Cross


#
###############################################################################
# ###########################
# # Set SwissGrid at Swiss border
# ###########################
# ###########################
#

def set_swissGrid(Cross, sg_data):
    """
    Function to replace the cross-border flow data of ENTSO-E by the cross-border flow data of SwissGrid. Data passed must be in 15min.
    
    Parameters
    ----------
        Cross: dict
            the Cross-border flow data, as dict of pandas DataFrame
        sg_data: pandas.DataFrame
            information from Swiss Grid
    
    Returns
    -------
    dict
        dict of pandas DataFrame with cross-border flow data for all the countries of the studied area.
    """
    #### Replace the data in the DataFrames
    places = ["AT", "DE", "FR", "IT"]  # Neighbours of Swizerland (as the function is only for Swizerland)

    for c in places:
<<<<<<< HEAD
        if f"Mix_{c}_CH" in Cross['CH'].columns:
            Cross["CH"].loc[:, f"Mix_{c}_CH"] = sg_data.loc[:, f"Mix_{c}_CH"]  # Swiss imprts
        if c in Cross.keys():
            Cross[c].loc[:, f"Mix_CH_{c}"] = sg_data.loc[:, f"Mix_CH_{c}"]  # Swiss exports
=======
        if c in Cross['CH'].columns:
            Cross["CH"].loc[:, c] = sg_data.loc[:, f"Mix_{c}_CH"]  # Swiss imports
        if c in Cross.keys():
            Cross[c].loc[:, 'CH'] = sg_data.loc[:, f"Mix_CH_{c}"]  # Swiss exports
>>>>>>> 1b1a2a87

    return Cross


#
###############################################################################
# ###########################
# # Create net exchanges
# ###########################
# ###########################
#

def create_net_exchange(Cross):
    """
    Adapt the cross-border flow to consider exchanges at each border and time step as net.
    Net exchange means that electricity can only go from A to B or from B to A, but not in 
    both directions at the same time.
    """
    # d = data.copy()
    ctry = list(Cross.keys())

    # Correction of the cross-border (turn into net exchanges) over each time step
    for i in range(len(ctry)):
        for j in range(len(ctry) - 1, i, -1):
            decide = (Cross[ctry[j]].loc[:, f"Mix_{ctry[i]}_{ctry[j]}"]
                      >= Cross[ctry[i]].loc[:, f"Mix_{ctry[j]}_{ctry[i]}"])  # direction
            diff = (Cross[ctry[j]].loc[:, f"Mix_{ctry[i]}_{ctry[j]}"]
                    - Cross[ctry[i]].loc[:, f"Mix_{ctry[j]}_{ctry[i]}"])  # exchange difference

            Cross[ctry[j]].loc[:, f"Mix_{ctry[i]}_{ctry[j]}"] = decide * diff  # if flow i to j --> +value
            Cross[ctry[i]].loc[:, f"Mix_{ctry[j]}_{ctry[i]}"] = (decide - 1) * diff  # if j to i <-- -value

    return Cross


# +

#####################################
# ####################################
# Join Generation Exchanges
# ####################################
# ####################################

# -

def _join_generation_exchanges(Gen, Cross, is_verbose=False):
    """Function to join generation and cross-border flow information."""

    if is_verbose: print("Gather generation and importation...")
    ### Union of all tables of importation and generation together
    Union = {}
    for f in Gen.keys():  # for all countries
        Union[f] = pd.concat([Gen[f], Cross[f]], axis=1)  # gathering of the data

    return pd.concat([Union[f] for f in Union.keys()], axis=1)  # Join all the tables together


# +

#####################################
# ####################################
# Infer paths
# ####################################
# ####################################

# -

def _infer_paths(path_prep, path_raw, case='Generation'):
    """Function to correctly set the paths to files and savin directory"""
    path, savegen = None, None

    if ((path_prep is None) & (path_raw is None)):
        raise KeyError(f"No path is given for {case} data.")
    elif ((path_prep is None) & (path_raw is not None)):  # Need raw file
        path = path_raw  # Then use raw file
    elif ((path_prep is not None) & (path_raw is None)):  # Got a file prepared
        path = path_prep  # Then use prepared file
    else:  # Both are not None
        path, savegen = path_raw, path_prep  # Then use raw and save in path_prep.

    return path, savegen


# +

#####################################
# ####################################
# Resample Data
# ####################################
# ####################################

# -

def resample_data(Data, freq):
    """
    Function that turns data from MW to MWh and adapts its frequency.
    The data is assumed to be in MW, in a table with 15min indexes.
    
    Parameters
    ----------
        Data: dict
            dict of DataFrames containing the generation data.
        freq: str
            the frequency (length of time step)
    
    Returns
    -------
    dict
        dict of pandas DataFrame wiht resampled and converted energy
    """
    ### VERIFY THE FREQUENCY
    check_frequency(freq)
    if check_regularity_frequency(freq):  # If frequency is regular for pandas
        ### Normal resampling and MW -> MWh conversion
        for f in Data:  # For all keys
            conv_factor = get_steps_per_hour(freq, dtype=float)  # Factor to convert MW to MWh
            # Resample Power and turn into energy
            Data[f] = (Data[f]
                       .resample(freq)
                       .mean()  # Mean works also to downscale
                       .interpolate()
                       .fillna(0)) / conv_factor

    else:  # Frequency is month or year
        ### Use Hours to convert MW -> MWh, then resample to correct frequency
        for f in Data:  # For all keys
            conv_factor = get_steps_per_hour('H')  # Factor to convert MW to MWh
            # Resample Power and turn into energy
            Data[f] = (((Data[f]
                         .resample('H')
                         .mean()  # Average as power still
                         .interpolate()
                         .fillna(0)
                         )
                        / conv_factor  # Turn MW -> MWh
                        )
                       .resample(freq)
                       .sum()  # Sum as energy now
                       )

    return Data<|MERGE_RESOLUTION|>--- conflicted
+++ resolved
@@ -5,19 +5,13 @@
 import os
 from time import time
 
-<<<<<<< HEAD
-=======
 import numpy as np
->>>>>>> 1b1a2a87
 import pandas as pd
 
 #################### Local functions
 from ecodynelec.checking import check_frequency, check_regularity_frequency
 from ecodynelec.preprocessing.autocomplete import get_steps_per_hour
-<<<<<<< HEAD
-=======
 from ecodynelec.preprocessing.auxiliary import load_gap_content
->>>>>>> 1b1a2a87
 from ecodynelec.preprocessing.extracting import extract
 from ecodynelec.preprocessing.residual import include_global_residual
 from ecodynelec.progress_info import ProgressInfo
@@ -36,13 +30,8 @@
 
 # -
 
-<<<<<<< HEAD
-def import_data(ctry, start=None, end=None, freq="H", involved_countries=None, prod_gap=None, sg_data=None,
-                net_exchange=False,
-=======
 def import_data(ctry, start=None, end=None, freq="H", involved_countries=None, path_gap=None, sg_data=None,
                 enr_prod_ch=None, net_exchange=False,
->>>>>>> 1b1a2a87
                 path_gen=None, gen_preprocessed=None, path_imp=None, imp_preprocessed=None, savedir=None,
                 residual_global=False, correct_imp=True,
                 clean_data=True, n_hours=2, days_around=7, limit=.4, is_verbose=True,
@@ -118,13 +107,8 @@
 
     if progress_bar:
         progress_bar.progress('Adjust generation data...')
-<<<<<<< HEAD
-    Gen = adjust_generation(Gen, freq=freq, residual_global=residual_global, sg_data=sg_data,
-                            prod_gap=prod_gap, is_verbose=is_verbose)  # adjust the generation data
-=======
     Gen = adjust_generation(Gen, freq=freq, residual_global=residual_global, sg_data=sg_data, start=start, end=end,
                             path_gap=path_gap, enr_prod_ch=enr_prod_ch, is_verbose=is_verbose)  # adjust the generation data
->>>>>>> 1b1a2a87
 
     if progress_bar:
         progress_bar.progress('Import exchanges data...')
@@ -290,13 +274,6 @@
     if is_verbose: print(f"\t4/{4 + int(residual_global)} - Resample exchanges to {freq} steps...")
     Gen = resample_data(Gen, freq=freq)
 
-<<<<<<< HEAD
-    ### Includes residual production
-    if residual_global:
-        Gen = include_global_residual(Gen=Gen, freq=freq, sg_data=sg_data, prod_gap=prod_gap,
-                                      is_verbose=is_verbose)
-
-=======
     ### Load gap data -> if Residual
     if residual_global:
         if is_verbose: print('Loading gap data')
@@ -317,7 +294,6 @@
     if residual_global:
         Gen = include_global_residual(Gen=Gen, freq=freq, sg_data=sg_data, prod_gap=prod_gap,
                                       is_verbose=is_verbose)
->>>>>>> 1b1a2a87
     return Gen
 
 
@@ -490,17 +466,10 @@
     places = ["AT", "DE", "FR", "IT"]  # Neighbours of Swizerland (as the function is only for Swizerland)
 
     for c in places:
-<<<<<<< HEAD
-        if f"Mix_{c}_CH" in Cross['CH'].columns:
-            Cross["CH"].loc[:, f"Mix_{c}_CH"] = sg_data.loc[:, f"Mix_{c}_CH"]  # Swiss imprts
-        if c in Cross.keys():
-            Cross[c].loc[:, f"Mix_CH_{c}"] = sg_data.loc[:, f"Mix_CH_{c}"]  # Swiss exports
-=======
         if c in Cross['CH'].columns:
             Cross["CH"].loc[:, c] = sg_data.loc[:, f"Mix_{c}_CH"]  # Swiss imports
         if c in Cross.keys():
             Cross[c].loc[:, 'CH'] = sg_data.loc[:, f"Mix_CH_{c}"]  # Swiss exports
->>>>>>> 1b1a2a87
 
     return Cross
 
