"""The module `parameter` contains the parameter classes allowing
the management of parameters useful for in `pipelines` module and
to extract parameters from a spreadsheet.

The module contains the following classes:
    - Parameter: main parameter class
    - Filepath: handles the paths to files and diverse required data
    - Server: handles the connection to ENTSO-E server
"""
# +
import numpy as np
import pandas as pd
import os
import warnings

from ecodynelec.checking import check_frequency




# +
## Parameter
# -

class Parameter():
    """Parameter object adapted to the execution of the algorithm.
    
    Attributes
    ----------
        path: str
            FilePath object containing information about path to different documents.
        server: str
            Server object containing information about connections to ENTSO-E server.
        ctry: list
            the (sorted) list of countries to include
        target: str
            the target country where to compute the mix and impact.
        start: datetime
            starting date (utc)
        end: datetime
            ending date (utc)
        freq: str
            the time step (15min, 30min, H, d, W, M or Y)
        timezone: str
            the timezone to convert data to at the end of computation
        cst_imports: bool
            boolean to consider a constant impact for the imports
        sg_imports: bool
            boolean to replace Entso exchanges by SwissGrid exchanges
        net_exchanges: bool
            boolean to consider net exchanges at each border (i.e. no bidirectional transfer
            within one time step)
        residual_global: bool
            to include a residual for CH
        data_cleaning: bool
            to enable automatic data cleaning / filling
        ch_enr_model_path: str
            Path to the CH renewable energy production data, exported using EcoDynElec-Enr-Model. When residual global is True, this is used to replace the ``Residual_Other_CH`` category.
    
    Methods
    -------
        from_excel(excel):
            reads the values from an xlsx spreadsheet. Method is also included in
            initialization, thus no need to apply if the object is declared with
            `Parameter(excel="paht/to/file.xlsx")`.
        __setattr__:
            ensures that new values for attribures are formated correctly
        __repr__:
            allows visualization via `print()`
    """
    _is_frozen = False # Class attribute to prevent new attributes

    def __init__(self, excel=None):
        """Gather all necessary information to parametrize the execution of diverse
        functions of the module `ecodynelec.easy_use`.

        Parameters
        ----------
            excel: str, default is None
                path to .xlsx spreadsheet containing parameter information
        """
        self.path = Filepath()
        self.server = Server()

        self.ctry = sorted(["CH","FR","IT","DE","CZ","AT"])
        self.target = ["CH"]
<<<<<<< HEAD
        
=======

>>>>>>> 1b1a2a87
        self.start = pd.to_datetime("2017-02-01 00:00", yearfirst=True) # first considered date
        self.end = pd.to_datetime("2017-02-01 23:00", yearfirst=True) # last considered date
        self.freq = 'H'
        self.timezone = 'UTC'

        self.cst_imports = False
        self.sg_imports = False
        self.net_exchanges = False
        self.network_losses = False
        self.residual_local = False
        self.residual_global = False
        self.data_cleaning = True

        self.ch_enr_model_path = None

        if excel is not None: # Initialize with an excel file
            self.from_excel(excel)

        self._is_frozen = True # Freeze the list of attributes

    def __repr__(self):
        text = {}
        attributes = ["ctry","target","start","end","freq","timezone","cst_imports","net_exchanges",
                      "network_losses","sg_imports", "residual_local", "residual_global", 'data_cleaning']
        for a in attributes:
            text[a] = getattr(self, a)

        return ( "\n".join( [f"{a} --> {text[a]}" for a in text] )
                + f"\n\n{self.path} \n{self.server}" )

    def __setattr__(self, name, value):
        _booleans = ["cst_imports","sg_imports","net_exchanges","network_losses",
                    "residual_global","data_cleaning"] # Define boolean variables

        if np.logical_and(self._is_frozen, not hasattr(self, name)):
            raise AttributeError(f"'parameter' object has no attribute '{name}'")
        elif name in ['start','end']:
            super().__setattr__(name, pd.to_datetime(value, yearfirst=True)) # set as time
        elif name == 'ctry':
            super().__setattr__(name, sorted(value)) # always keep sorted
        elif name in ['freq','frequency']:
            check_frequency(value)
            if value in ['Y','M']: # Start of Month or Year only.
                super().__setattr__(name, value+"S")
            else: super().__setattr__(name, value)
        elif name in _booleans:
            super().__setattr__(name, bool(value))
        elif name in ['path','server']:
            self._set_subclass(name, value)
        elif name == 'residual_local':
            # residual_local isn't supported anymore with the new local production system
            # by default, we now set residual_global to True and set the resulting residual to be local
            if bool(value):
                print("Warning: 'residual_local' is deprecated. Use 'residual_global' instead.")
                print('Automatically setting "residual_global" to True.')
                self.residual_global = True
            else:
                super().__setattr__(name, bool(value))
        else:
            super().__setattr__(name, value) # otherwise just set value

    def _set_subclass(self, name, value):
        match = [("path",Filepath),('server',Server)]
        if any([ ((name==n)&(isinstance(value, v))) for n,v in match]):
            super().__setattr__(name, value)
        else:
            raise TypeError(f"{name} attribute can not be of instance {type(value)}")

    def _dates_from_excel(self, array):
        adapt = lambda x: ("0" if x<10 else "") + str(x)
        date = array.fillna(0)
        if date.sum()==0: return None
        if len(date)<5: date = pd.Series( np.concatenate([ date, [1,1,0,0][len(date)-5:] ]) )
        return "{0}-{1}-{2} {3}:{4}".format(*date.apply(adapt).values)

    def _set_to_None(self):
        "Turn NaN attributes into None (e.g. from Excel, empty cells turns into NaN)"
        attributes = [a for a in dir(self) if ((not a.startswith("_"))&(not callable( getattr(self, a) )))]
        for a in attributes:
            if np.all( pd.isna(getattr(self, a)) ): setattr( self, a, None )

    def from_excel(self, excel):
        """Extract parameters information from a .xlsx spreadsheet.

        Parameters
        ----------
            excel: str
                path to a .xlsx spreadsheet
        """
        param_excel = pd.read_excel(excel, sheet_name="Parameter", index_col=0, header=None, dtype='O')

        self.ctry = np.sort(param_excel.loc["countries"].dropna().values)
        self.target = param_excel.loc['target'].iloc[0]
        if isinstance(self.target, str): self.target = [self.target]
<<<<<<< HEAD
        
=======

>>>>>>> 1b1a2a87
        self.start = self._dates_from_excel(param_excel.loc['start'])
        self.end = self._dates_from_excel(param_excel.loc['end'])
        self.freq = param_excel.loc['frequency'].iloc[0]
        self.timezone = param_excel.loc['timezone'].iloc[0]

        self.cst_imports = param_excel.loc['constant exchanges'].iloc[0]
        self.sg_imports = param_excel.loc['exchanges from swissGrid'].iloc[0]
        self.net_exchanges = param_excel.loc['net exchanges'].iloc[0]
        self.network_losses = param_excel.loc['network losses'].iloc[0]
        self.residual_local = param_excel.loc['residual local'].iloc[0]
        self.residual_global = param_excel.loc['residual global'].iloc[0]
        self.data_cleaning = param_excel.loc['data cleaning'].iloc[0]

        if 'CH energy model path' in param_excel.index:
            self.ch_enr_model_path = param_excel.loc['CH energy model path'].iloc[0]

        self.path = self.path.from_excel(excel)
        self.server = self.server.from_excel(excel)

        self._set_to_None()
        return self


# +
## Filepath
# -

class Filepath():
    """Collection of `ecodynelec` parameters specifically related to data to be loaded from local machine.
    
    Attributes
    ----------
        rootdir: str
            root directory of the experiment (highest common folder). Useful mainly within the class.
        generation: str
            directory containing generation files from ENTSO-E database
        exchanges: str
            directory containing cross-border flow  files from ENTSO-E database
        savedir: str
            directory where to save the results. Default: None (no saving)
        ui_vector: str
            file with the impact matrix in a directly usable format as .csv
            (impact per kWh produced for each production unit)
        mapping: str
            file with the mapping as a spreadsheet (impact per kWh produced for each production unit)
        neighbours: str
            file gathering the list of neighbours of each european country
        gap: str
            file with estimations of the nature of the residual
        swissGrid: str
            file with production and cross-border flows from Swiss Grid
        networkLosses: str
            file with estimation of the power grid losses.

    Methods
    -------
        from_excel(excel):
            reads the values from an xlsx spreadsheet.
        __setattr__:
            ensures that new values for attribures are formated correctly
        __repr__:
            allows visualization via `print()`
    """
    _is_frozen = False # Class attribute to prevent new attributes

    def __init__(self, excel=None):
        """Gather parameters about local data files for the execution of diverse
        functions of the module `ecodynelec.easy_use`.

        Parameters
        ----------
            excel: str, default is None
                path to .xlsx spreadsheet containing parameter information
        """
        self.generation = None
        self.exchanges = None
        self.savedir = None

        self.ui_vector = None
        self.mapping = None
        self.neighbours = None
        self.gap = None
        self.swissGrid = None
        self.networkLosses = None

        if excel is not None: # Initialize with an excel file
            self.from_excel(excel)

        self._is_frozen = True # Freeze the list of attributes

    def __repr__(self):
        attributes = ["generation","exchanges","savedir",
                      "ui_vector","mapping","neighbours","gap","swissGrid",
                      "networkLosses"]
        text = ""
        for a in attributes:
            text += f"Filepath to {a} --> {getattr(self, a)}\n"
        return text

    def __setattr__(self, name, value):
        if np.logical_and(self._is_frozen, not hasattr(self, name)):
            raise AttributeError(f"'parameter.path' object has no attribute '{name}'")
        elif pd.isna(value):
            super().__setattr__(name, None) # set an empty info
        elif os.path.isdir(r"{}".format(value)):
            super().__setattr__(name, os.path.abspath(r"{}".format(value))+"/")
        elif os.path.isfile(r"{}".format(value)):
            super().__setattr__(name, os.path.abspath(r"{}".format(value)))
        elif np.logical_and(not self._is_frozen, name=='_is_frozen'):
            super().__setattr__(name, value)
        else:
            if name in ('generation','exchanges','savedir'): # Create them and send a warning
                msg = f"Unidentified {name} directory {os.path.abspath(value)}. It was created as new empty directory."
                warnings.warn(msg, FileNotFoundWarning)
                os.makedirs( os.path.abspath(value) ) # Create the folder
                super().__setattr__(name, os.path.abspath(r"{}".format(value))+"/") # Create
            else:
                raise FileNotFoundError(f'Unidentified file or directory: {os.path.abspath(value)}')

    def from_excel(self, excel):
        """Extract parameters information from a .xlsx spreadsheet.

        Parameters
        ----------
            excel: str
                path to a .xlsx spreadsheet
        """
        param_excel = pd.read_excel(excel, sheet_name="Filepath", index_col=0, header=None)

        self.generation = param_excel.loc['generation directory'].iloc[0]
        self.exchanges = param_excel.loc['exchange directory'].iloc[0]
        self.savedir = param_excel.loc['saving directory'].iloc[0]

        self.ui_vector = param_excel.loc['UI vector'].iloc[0]
        self.mapping = param_excel.loc['mapping file'].iloc[0]
        self.neighbours = param_excel.loc['neighboring file'].iloc[0]
        self.gap = param_excel.loc['gap file'].iloc[0]
        self.swissGrid = param_excel.loc['file swissGrid'].iloc[0]
        self.networkLosses = param_excel.loc['file grid losses'].iloc[0]

        return self



# +
## SERVER
# -

class Server():
    """Server object allowing to parametrize the automatic downloading of data files.
    
    Attributes
    ----------
        useServer: bool, default to False
            to download from server or to skip this time consuming step.
        removeUnused: bool, default to False
            to clear the target directory from non-related files.
        host: str, default to "sftp-transparency.entsoe.eu"
            specify the host database for the connection
        port: int, deafult to 22
            specify the port to use
        username: str, default to None
            the username for the account to connect with
        password: str, default to None
            the password of the account. No encryption on the `ecodynelec` end. The credentials 
            (`username` and `password`) are asked during the execution if missing from this
            class. Best practice for occasional use of the download functionality is to enter
            your credentials only during the main execution and not via this class or in spreadsheet.
        _nameGenerationFile: str, default to "AggregatedGenerationPerType_16.1.B_C.csv"
            general naming of files to download for unit generation on the ENTSO-E server. This
            excludes the first part of the files names, which involve the year and month.
        _nameExchangesFile: str, default to "PhysicalFlows_12.1.G.csv"
            general naming of files to download for phisical cross-border flows on the ENTSO-E server.
            This excludes the first part of the files names, which involve the year and month.
        _remoteGenerationDir: str, default to "/TP_export/AggregatedGenerationPerType_16.1.B_C/"
            path to files of interest for unit generation on the ENTSO-E server.
        _remoteExchangesDir: str, default to "/TP_export/PhysicalFlows_12.1.G/"
            path to files of interest for phisical cross-border flows on the ENTSO-E server.

    Methods
    -------
        from_excel(excel):
            reads the values from an xlsx spreadsheet.
        __setattr__:
            ensures that new values for attribures are formated correctly
        __repr__:
            allows visualization via `print()`
    """
    _is_frozen = False # Class attribute to prevent new attributes

    def __init__(self, excel=None):
        """Gather downloading parameters to configurate the execution of diverse
        functions of the module `ecodynelec.easy_use`.

        Parameters
        ----------
            excel: str, default is None
                path to .xlsx spreadsheet containing parameter information
        """
        # Root of file names on server
        self._nameGenerationFile = "AggregatedGenerationPerType_16.1.B_C.csv"
        self._nameExchangesFile = "PhysicalFlows_12.1.G.csv"

        # Directory with files
        self._remoteGenerationDir = "/TP_export/AggregatedGenerationPerType_16.1.B_C/"
        self._remoteExchangesDir = "/TP_export/PhysicalFlows_12.1.G/"

        # Information about the server connection
        self.useServer = False
        self.removeUnused = False
        self.host = "sftp-transparency.entsoe.eu"
        self.port = 22

        # Connection login
        self.username = None
        self.password = None # Preferable to ask for it. May be interesting to store if we can encrypt.

        if excel is not None: # Initialize with an excel file
            self.from_excel(excel)

        self._is_frozen = True # Freeze the list of attributes


    def __repr__(self):
        attributes = ['useServer','host','port','username','password','removeUnused',
                      '_remoteGenerationDir','_remoteExchangesDir']
        text = ""
        for a in attributes:
            if a!='password': text += f"Server for {a} --> {getattr(self, a)}\n"
            elif isinstance( getattr(self, a), str ): text += f"Server for {a} --> {'*'*len(a)}\n"
            else: text += f"Server for {a} --> \n"
        return text

    def __setattr__(self, name, value):
        if np.logical_and(self._is_frozen, not hasattr(self, name)):
            raise AttributeError(f"'parameter.server' object has no attribute '{name}'")
        elif pd.isna(value):
            if name in ['useServer','removeUnused']:
                super().__setattr__(name, False) # set False
            else: super().__setattr__(name, None) # set an empty info
        elif name in ['useServer','removeUnused']:
            if value in [0,'False','No','',' ','-','/']:
                super().__setattr__(name, False)
            elif value in [1,'True','Yes','',' ','-','/']:
                super().__setattr__(name, True)
            else: raise TypeError(f"{name} attribute can not be {value}")
        else:
            super().__setattr__(name, value) # Set the value


    def from_excel(self, excel):
        """Extract parameters information from a .xlsx spreadsheet.

        Parameters
        ----------
            excel: str
                path to a .xlsx spreadsheet
        """
        param_excel = pd.read_excel(excel, sheet_name="Server", index_col=0, header=None)

        self.host = param_excel.loc['host'].iloc[0]
        self.port = param_excel.loc['port'].iloc[0]
        self.username = param_excel.loc['username'].iloc[0]
        self.password = param_excel.loc['password'].iloc[0]
        self.useServer = param_excel.loc['use server'].iloc[0]
        self.removeUnused = param_excel.loc['remove unused'].iloc[0]

        return self



# +
## WARNING CLASS
# -

class FileNotFoundWarning(UserWarning):
    def __init__(self, *args, **kwargs):
        super().__init__(*args, **kwargs)<|MERGE_RESOLUTION|>--- conflicted
+++ resolved
@@ -84,11 +84,7 @@
 
         self.ctry = sorted(["CH","FR","IT","DE","CZ","AT"])
         self.target = ["CH"]
-<<<<<<< HEAD
-        
-=======
-
->>>>>>> 1b1a2a87
+
         self.start = pd.to_datetime("2017-02-01 00:00", yearfirst=True) # first considered date
         self.end = pd.to_datetime("2017-02-01 23:00", yearfirst=True) # last considered date
         self.freq = 'H'
@@ -183,11 +179,7 @@
         self.ctry = np.sort(param_excel.loc["countries"].dropna().values)
         self.target = param_excel.loc['target'].iloc[0]
         if isinstance(self.target, str): self.target = [self.target]
-<<<<<<< HEAD
-        
-=======
-
->>>>>>> 1b1a2a87
+
         self.start = self._dates_from_excel(param_excel.loc['start'])
         self.end = self._dates_from_excel(param_excel.loc['end'])
         self.freq = param_excel.loc['frequency'].iloc[0]
