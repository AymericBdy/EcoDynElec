--- conflicted
+++ resolved
@@ -160,11 +160,6 @@
 
     Returns
     -------
-<<<<<<< HEAD
-    dict
-        a collection of tables containing the dynamic impacts of 1kWh of electricity
-        todo explain
-=======
         raw_prod_dict: pd.DataFrame or dict of pd.DataFrame
             A table containing the production, in kWh, for each production source in the target country.
             Note if there are multiple target countries, the data is returned in a dict of each target's production table.
@@ -175,7 +170,6 @@
         imp_dict: dict of pd.DataFrame or dict of dict of pd.DataFrame
             a collection of tables containing the dynamic impacts of 1kWh of electricity
             Note if there are multiple target countries, the data is returned in a dict of each target's impacts.
->>>>>>> b8d8b17d
     """
 
     if progress_bar:
